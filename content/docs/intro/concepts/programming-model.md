---
title: "Programming Model"
menu:
  intro:
    parent: concepts
    weight: 1

aliases: ["/docs/reference/programming-model/"]
---

## Overview {#overview}

In Pulumi, [resources](#resources) are defined by allocating resource objects in a program.  For example, your program would contain a statement such as `new aws.ec2.Instance(...)` in order to create a new AWS EC2 instance.  The first argument passed to the resource constructor is its `name`, which must be unique within the Pulumi program.

Dependencies between resources are expressed in Pulumi by using the [output properties](#outputs) of one resource in the construction of another resource.  For example, this definition of an EC2 instance creates a dependency on a `SecurityGroup`:


{{< langchoose csharp >}}

```javascript
let group = new aws.ec2.SecurityGroup(...);
let server = new aws.ec2.Instance("webserver-www", {
    ...
    securityGroups: [ group.name ], // reference the security group resource above
});
```

```typescript
let group = new aws.ec2.SecurityGroup(...);
let server = new aws.ec2.Instance("webserver-www", {
    ...
    securityGroups: [ group.name ], // reference the security group resource above
});
```

```python
group = aws.ec2.SecurityGroup(...)
server = aws.ec2.Instance('webserver-www',
    ...
    security_groups=[group.name]) # reference the security group resource above
```

```go
group, err := ec2.NewSecurityGroup(ctx, "webserver-securitygroup", &ec2.SecurityGroupArgs{
    ...
})
if err != nil {
    return err
}
server, err := ec2.NewInstance(ctx, "webserver-www", &ec2.InstanceArgs{
    ...
    SecurityGroups: []interface{}{group}, // reference the security group resource above
})
if err != nil {
    return err
}
```

```csharp
using Pulumi;
using Pulumi.Aws.Ec2;

// Inside call to Deployment.Run
var group = new SecurityGroup(...);
var server = new Instance("webserver-www", new InstanceArgs
{
    //...
    SecurityGroups = { group.Name }, // reference the security group resource above
});
```

To publish values that you wish to access outside your application, create a [stack output](#stack-outputs) via module exports.

In Pulumi, you can group multiple resources in a [component](#components). A component is a logical container for physical cloud resources and affects how resources are grouped in the CLI and the pulumi.com console.

## Programs {#programs}

Pulumi programs are authored in general-purpose programming languages such as [JavaScript]({{< relref "/docs/intro/languages/javascript" >}}) or [Python]({{< relref "/docs/intro/languages/python" >}}) or a .NET Language (in preview). You can use any packages supported by the language's package manager, as well as [Pulumi packages]({{< relref "/docs/reference/pkg" >}}).

When `pulumi up` is run, your Pulumi program is run and the Pulumi CLI determines the desired state of application resources. A Pulumi program can reference artifacts that have already been published (such as S3 objects or prebuilt Docker images) or it can define application resources itself so that everything is versioned together. For example, if your program uses `cloud.Service` with a `build` step, or defines a Lambda for an S3 trigger, you're defining application code that is implicitly deployed during the `pulumi up`.

A Pulumi program is contained within a [project]({{< relref "project.md" >}}). In JavaScript, the `main` property of `package.json` defines the entry point for the Pulumi program.

## Pulumi SDK {#pulumipulumi}

The [@pulumi/pulumi] package is the core library for working with the Pulumi engine. This package defines the following kinds of resources which can be deployed with Pulumi:

- Resources ([pulumi.Resource])
- External cloud platform resources ([pulumi.CustomResource])
- Components defined entirely in JavaScript ([pulumi.ComponentResource])

Dependencies between resources are encoded with [pulumi.Output](#outputs).

This package also provides the following helpers:

- [pulumi.getStack] for getting information about the current stack
- [pulumi.log] for logging deployment information
- [pulumi.runtime.serializeFunction] for turning JavaScript callbacks into data which can be [used as application code](#runtime)

## Resources {#resources}

A resource is created with the following:

{{< langchoose csharp >}}

```javascript
let res = new Resource(name, args, options)
```

```typescript
let res = new Resource(name, args, options)
```

```python
res = Resource(name, args, options)
```

```go
res, err := NewResource(ctx, name, args, opt1, opt2)
```

```csharp
var res = new Resource(name, args, options);
```

All resources have a [`name`](#names), which must be unique in the Pulumi program.

The `args` provided to a resource determine what inputs will be used to initialize the resource.  These can be either raw values or [outputs from other resources](#outputs).

### Resource options {#resourceoptions}

All resource constructors also accept an `options` argument which can provide the following additional resource options controlling how the resource will be managed by Pulumi.

###### `additionalSecretOutputs`
Provides a list of output properties which should be treated as secrets. This value augments any values that Pulumi detects itself, based on what secret inputs to the resource has. This is typically used to express that for a specific instance of a resource, some of its output properties should be treated as secrets (when they would not normally be).  Currently only top-level resource properties can be passed to `additionalSecretOutputs`, so if there is sensitive data nested inside output properties, the entire top-level output property must be marked as secret.

{{< langchoose csharp >}}

```javascript
// Ensure the password generated for the database is marked as a secret
let db = new Database("new-name-for-db", {}, { additionalSecretOutputs: ["password"] });
```

```typescript
// Ensure the password generated for the database is marked as a secret
let db = new Database("new-name-for-db", {}, { additionalSecretOutputs: ["password"] });
```

```python
# Ensure the password generated for the database is marked as a secret
db = Database("db", opts=ResourceOptions(additional_secret_outputs=["password"]))
```

```go
// AdditionalSecretOutputs is not yet supported in Go.
//
// See https://github.com/pulumi/pulumi/issues/1614.
```

```csharp
// Ensure the password generated for the database is marked as a secret
var db = new Database("new-name-for-db", new DatabaseArgs(), new CustomResourceOptions { AdditionalSecretOutputs = { "password" } });
```

###### `aliases`
Provides a list of aliases for a resource or component. When making a breaking change to the name or type of a resource or component, you can add the old name to the list of `aliases` for a resource to ensure that existing resources will be migrated to the new name instead of being deleted and replaced with the new named resource.

For example, a resource can be aliased to a full previous [resource URN](#urns):

`aliases: ["urn:pulumi:stackname::projectname::aws:s3/bucket:Bucket::app-function"]`

Or it can be aliased to a relative change to the resource's name, parent, and/or type:

`aliases: [{ name: "otherchild", parent: this }]`

{{< langchoose csharp >}}

```javascript
// Provide an alias to ensure migration of the existing resource.
let db = new Database("new-name-for-db", {}, { aliases: [{name: "old-name-for-db"}] });
```

```typescript
// Provide an alias to ensure migration of the existing resource.
let db = new Database("new-name-for-db", {}, { aliases: [{name: "old-name-for-db"}] });
```

```python
# Provide an alias to ensure migration of the existing resource.
db = Database("db", opts=ResourceOptions(aliases=[Alias(name="old-name-for-db")]))
```

```go
// Aliases is not yet supported in Go.
//
// See https://github.com/pulumi/pulumi/issues/1614.
```

```csharp
// Provide an alias to ensure migration of the existing resource.
var db = new Database("new-name-for-db", new DatabaseArgs(), new ResourceOptions { Aliases = { new Alias { Name = "old-name-for-db"} } });
```

###### `customTimeouts`
Provides a set of custom timeouts for `create`, `update`, and `delete` operations on a resource. These timeouts can be specified as a string like "5m", "40s", or "1d" (5 minutes, 40 seconds, or 1 day, respectively). For example, `customTimeouts: { create: "1m" }`.

{{< langchoose csharp >}}

```javascript
// Wait up to 30m for the database to be created
let db = new Database("db", {}, { customTimeouts: { create: "30m" } });
```

```typescript
// Wait up to 30m for the database to be created
let db = new Database("db", {}, { customTimeouts: { create: "30m" } });
```

```python
# Wait up to 30m for the database to be created
db = Database("db", opts=ResourceOptions(custom_timeouts=CustomTimeouts(create="30m")))
```

```go
// Wait up to 30m for the database to be created
db, _ := Database(ctx, "db", &DatabaseArgs{}, pulumi.ResourceOpt{CustomTimeouts: &CustomTimeouts{Create: "30m"}});
```

```csharp
// Wait up to 30m for the database to be created
var db = new Database("db", new DatabaseArgs(), new ResourceOptions { CustomTimeouts = new CustomTimeouts { Create = TimeSpan.FromMinutes(30) } });
```

###### `deleteBeforeReplace`
Set this option to `true` to specify that replacements of the resource will delete the existing resource before creating its replacement.  This will lead to downtime during the replacement, but may be necessary for some resources that manage scarce resources behind the scenes.  The default is `false`.

{{< langchoose csharp >}}

```javascript
// The resource will be deleted before it's replacement is created
let db = new Database("db", {}, { deleteBeforeReplace: true});
```

```typescript
// The resource will be deleted before it's replacement is created
let db = new Database("db", {}, { deleteBeforeReplace: true});
```

```python
# The resource will be deleted before it's replacement is created
db = Database("db", opts=ResourceOptions(delete_before_replace=True))
```

```go
// The resource will be deleted before it's replacement is created
db, _ := Database(ctx, "db", &DatabaseArgs{}, pulumi.ResourceOpt{DeleteBeforeReplace: true});
```

```csharp
// The resource will be deleted before it's replacement is created
var db = new Database("db", new DatabaseArgs(), new CustomResourceOptions { DeleteBeforeReplace = true });
```

###### `dependsOn`
Provides a list of explicit resource dependencies to add to the resource. Every resource referenced either directly or indirectly by an `Output` that is passed in to the resource constructor will implicitly be included, so this additional information is only needed when the dependency is on something that is not already an input to the resource. The default is `[]`.

{{< langchoose csharp >}}

```javascript
let res1 = new MyResource("res1", {});
let res2 = new MyResource("res2", {}, { dependsOn: [res1] });
```

```typescript
let res1 = new MyResource("res1", {});
let res2 = new MyResource("res2", {}, { dependsOn: [res1] });
```

```python
res1 = MyResource("res1");
res2 = MyResource("res2", opts=ResourceOptions(depends_on=[res1]));
```

```go
res1, _ := MyResource(ctx, "res1");
res2, _ := MyResource(ctx, "res2", pulumi.ResourceOpt{DependsOn: []Resource{res1}});
```

```csharp
var res1 = new MyResource("res1", new MyResourceArgs());
var res2 = new MyResource("res2", new MyResourceArgs(), new ResourceOptions { DependsOn = { res1 } });
```

###### `ignoreChanges`
Provides a list of properties which will be ignored as part of updates. The value of the property will be used for newly created resources, but will not be used as part of updates. You would use this option to avoid changes in properties leading to diffs or to change defaults for a property without forcing all existing deployed stacks to update or replace the affected resource.

{{< langchoose csharp >}}

```javascript
// Changes to the value of `prop` will not lead to updates/replacements
let res = new MyResource("res", { prop: "new-value" }, { ignoreChanges: ["prop"] });
```

```typescript
// Changes to the value of `prop` will not lead to updates/replacements
let res = new MyResource("res", { prop: "new-value" }, { ignoreChanges: ["prop"] });
```

```python
# Changes to the value of `prop` will not lead to updates/replacements
res = MyResource("res", prop="new-value", opts=ResourceOptions(ignore_changes=["prop"]))
```

```go
// IgnoreChanges is not yet supported in Go.
//
// See https://github.com/pulumi/pulumi/issues/1614.
```

```csharp
// Changes to the value of `prop` will not lead to updates/replacements
var res = new MyResource("res", new MyResourceArgs { prop = "new-value" }, new ResourceOptions { IgnoreChanges = { "prop" } });
```

###### `import`
The ID of an existing resource to import for Pulumi to manage. When set, Pulumi will read the current state of the resource with the given ID from the backing provider &ndash; AWS, Azure, GCP, or Kubernetes for example. The inputs to the resource's constructor must not differ from this state or the import will fail. Once a resource has been imported, this property should be unset.

{{< langchoose csharp >}}

```javascript
// The input properties must match the values for the exsiting resource `my-database-id`
let db = new Database("db", { /*...*/ }, { import: "my-database-id" });
```

```typescript
// The input properties must match the values for the exsiting resource `my-database-id`
let db = new Database("db", { /*...*/ }, { import: "my-database-id" });
```

```python
# The input properties must match the values for the exsiting resource `my-database-id`
db = Database("db", opts=ResourceOptions(import_="my-database-id"))
```

```go
// The input properties must match the values for the exsiting resource `my-database-id`
db, _ := Database(ctx, "db", &DatabaseArgs{ /*...*/ }, pulumi.ResourceOpt{Import: "my-database-id"});
```

```csharp
// The input properties must match the values for the exsiting resource `my-database-id`
var db = new Database("db", new DatabaseArgs { /*...*/ }, new CustomResourceOptions { ImportId = "my-database-id" });
```

###### `parent`
A parent for the resource. See [Components](#components).  The default is to parent to the implicitly-created `Stack` resource that is a root resource for all Pulumi stacks.

{{< langchoose csharp >}}

```javascript
let parent = new MyResource("parent", {});
let child = new MyResource("child", {}, { parent: parent });
```

```typescript
let parent = new MyResource("parent", {});
let child = new MyResource("child", {}, { parent: parent });
```

```python
parent = MyResource("parent");
child = MyResource("child", opts=ResourceOptions(parent=parent));
```

```go
parent, _ := MyResource(ctx, "parent");
child, _ := MyResource(ctx, "child", pulumi.ResourceOpt{Parent: parent});
```

```csharp
var parent = new MyResource("parent", new MyResourceArgs());
var child = new MyResource("child", new MyResourceArgs(), new ResourceOptions { Parent = parent });
```

###### `protect`
Marks a resource as protected. A protected resource cannot be deleted directly: First, you must set `protect: false` and run `pulumi up`. Then, you can delete the resource by removing the line of code or by running `pulumi destroy`.  The default is to inherit this value from the parent resource, and `false` for resources without a parent.

{{< langchoose csharp >}}

```javascript
let db = new Database("db", {}, { protect: true});
```

```typescript
let db = new Database("db", {}, { protect: true});
```

```python
db = Database("db", opts=ResourceOptions(protect=True))
```

```go
db, _ := Database(ctx, "db", &DatabaseArgs{}, pulumi.ResourceOpt{Protect: true});
```

```csharp
var db = new Database("db", new DatabaseArgs(), new ResourceOptions { Protect = true });
```

###### `provider`
A provider for the resource. See [Providers](#providers).  The default is to inherit this value from the parent resource, and to use the ambient provider specified by Pulumi configuration for resources without a parent.

{{< langchoose csharp >}}

```javascript
let provider = new aws.Provider("provider", { region: "us-west-2" });
let vpc = new aws.ec2.Vpc("vpc", {}, { provider: provider });
```

```typescript
let provider = new aws.Provider("provider", { region: "us-west-2" });
let vpc = new aws.ec2.Vpc("vpc", {}, { provider: provider });
```

```python
provider = Provider("provider", region="us-west-2")
vpc = ec2.Vpc("vpc", opts=ResourceOptions(provider=provider))
```

```go
provider, _ := aws.Provider(ctx, "provider", { region: "us-west-2" });
vpc, _ := ec2.Vpc(ctx, "vpc", &VpcArgs{}, pulumi.ResourceOpt{Provider: provider});
```

<<<<<<< HEAD
<<<<<<< HEAD
```csharp
var provider = new Aws.Provider("provider", new Aws.ProviderArgs { Region = "us-west-2" });
var vpc = new Aws.Ec2.Vpc("vpc", new Aws.Ec2.VpcArgs(), new ResourceOptions { Provider = provider });
=======
=======
```csharp
var provider = new Aws.Provider("provider", new Aws.ProviderArgs { Region = "us-west-2" });
var vpc = new Aws.Ec2.Vpc("vpc", new Aws.Ec2.VpcArgs(), new ResourceOptions { Provider = provider });
```

>>>>>>> acb160cb
###### `transformations`
A list of transformations to apply to the resource and all of its children. This can be used to override or modify the inputs to child resources of a component, for example to add other resource options (like `ignoreChanges` or `protect`) or to modify an input property (like adding to `tags` or changing a property which is not configurable via the component directly).  Transformations can also be applied to all resources in a stack using `pulumi.runtime.registerStackTransformation`.  Transformations are passed the resource type, name, input properties resource options and the resource instance itself.  They can optionally return a new set of resource input properties and resource options which will be used to construct the resource.

{{< langchoose >}}

```javascript
const vpc = new MyVpcComponent("vpc", {}, {
    transformations: [args => {
        if (args.type === "aws:ec2/vpc:Vpc" || args.type === "aws:ec2/subnet:Subnet") {
            return {
                props: args.props,
                opts: pulumi.mergeOptions(args.opts, { ignoreChanges: ["tags"] })
            }
        }
        return undefined;
    }],
});
```

```typescript
const vpc = new MyVpcComponent("vpc", {}, {
    transformations: [args => {
        if (args.type === "aws:ec2/vpc:Vpc" || args.type === "aws:ec2/subnet:Subnet") {
            return {
                props: args.props,
                opts: pulumi.mergeOptions(args.opts, { ignoreChanges: ["tags"] })
            }
        }
        return undefined;
    }],
});
```

```python
def transformation(args: ResourceTransformationArgs):
    if args.type_ == "aws:ec2/vpc:Vpc" or args.type_ == "aws:ec2/subnet:Subnet":
        return ResourceTransformationResult(
            props=args.props,
            opts=ResourceOptions.merge(args.opts, ResourceOptions(
                ignore_changes=["tags"],
            )))

vpc = MyVpcComponent("vpc", opts=ResourceOptions(transformations=[transformation]))
```

```go
// Transformations is not yet supported in Go.
//
// See https://github.com/pulumi/pulumi/issues/1614.
<<<<<<< HEAD
>>>>>>> 48f2d82311617d095ce7d15d0721dc01bf976c78
=======
>>>>>>> origin/master
>>>>>>> acb160cb
```

```csharp
var vpc = new MyVpcComponent("vpc", new ResourceOptions
{
    Transformations =
    {
        args =>
        {
            if (args.Resource.GetResourceType() == "aws:ec2/vpc:Vpc" ||
                args.Resource.GetResourceType() === "aws:ec2/subnet:Subnet")
            {
                return new ResourceTransformationResult
                {
                    Args: args.Args,
                    Options: ResourceOptions.Merge(
                        args.Options,
                        new ResourceOptions { IgnoreChanges =  { "tags" } }),
                };
            }

            return null;
        }
    },
});

### Resource names {#names}

Every resource managed by Pulumi has a **logical name** that you specify as an argument to its constructor. For instance, the logical name of this IAM role is `my-role`:

{{< langchoose csharp >}}

```javascript
let role = new aws.iam.Role("my-role");
```

```typescript
let role = new aws.iam.Role("my-role");
```

```python
role = iam.Role("my-role")
```

```go
role, _ := iam.Role(ctx, "my-role", &iam.RoleArgs{}, pulumi.ResourceOpt{})
```

```csharp
var role = new Aws.Iam.Role("my-role");
```

This logical name is used by Pulumi to track the identity of a resource across multiple deployments of the same program and is how Pulumi knows to choose between creating new resources versus updating existing ones.

The name specified during resource creation is used in two key ways:

1. As a default prefix for the resource's **physical name** in the target cloud provider.
2. To construct the Universal Resource Name (URN) used by Pulumi to track the resource across updates.

Note that the variable name a resource object is assigned to isn't used in any way for either logical or physical naming.

#### Auto-naming {#autonaming}

A resource's logical and physical names may not match. In fact, most physical resource names in Pulumi are "auto-named." As a result, even if you give your IAM role has a logical name of `my-role`, as shown above, the physical name will typically look something like `my-role-d7c2fa0`.

This random suffix is added for two reasons:

* It ensures that two stacks for the same project can be deployed without risk of collisions. This helps you to multi-instance your project more easily, whether that's for many development or testing instances, or even scaling to new regions. Without auto-naming, you would need to manually distinguish these resources with different physical names.

* It allows Pulumi to do zero-downtime resource updates. Certain updates require replacing resources, rather than updating them in place. This is because Pulumi can create replacements first, then update existing references to them, and finally delete the old resources. If it weren't for auto-naming, Pulumi would need to do things in a very different order: namely, it would need to delete resources first, and create new instances afterwards, which is far more impactful and leads to downtime.

Auto-naming can be overridden by manually specifying a physical name on your resource for use cases that require precise names. Most resources offer this option by way of a `name` property that may be specified in the argument object to the constructor:

{{< langchoose csharp >}}

```javascript
let role = new aws.iam.Role("my-role", {
    name: "my-role-001",
});
```

```typescript
let role = new aws.iam.Role("my-role", {
    name: "my-role-001",
});
```

```python
role = iam.Role('my-role', {
    name='my-role-001'
})
```

```go
role, _ := iam.Role(ctx, "my-role", &iam.RoleArgs{
    Name: "my-role-001",
}, pulumi.ResourceOpt{})
```

```csharp
var role = new Aws.Iam.Role("my-role", new Aws.Iam.RoleArgs
{
    Name = "my-role-001",
});
```

> If `name` doesn't work, please consult the documentation for the specific resource you are creating. Some resources use a different property to override the auto-naming. For instance, the `aws.s3.Bucket` type uses the property `bucket` instead of `name`. Other resources, like `aws.kms.Key`, don't even have physical names and instead use other auto-generated IDs to uniquely identify them.

Notice above that the physical and logical names do not need to match. You may even elect to construct the name using the name of your project and/or stack instead. This is often necessary if you are going to create multiple stacks for your project:

{{< langchoose csharp >}}

```javascript
let role = new aws.iam.Role("my-role", {
    name: "my-role-" + pulumi.getProject() + "-" + pulumi.getStack(),
});
```

```typescript
let role = new aws.iam.Role("my-role", {
    name: `my-role-${pulumi.getProject()}-${pulumi.getStack()}`,
});
```

```python
role = iam.Role('my-role', {
    name='my-role-%s-%s'.format(pulumi.get_project(), pulumi.get_stack())
})
```

```go
role, _ := iam.Role(ctx, "my-role", &iam.RoleArgs{
    Name: "my-role-"+pulumi.GetProject()+"-"+pulumi.GetStack(),
}, pulumi.ResourceOpt{})
```

```csharp
var role = new Aws.Iam.Role("my-role", new Aws.Iam.RoleArgs
{
    Name = "my-role-" + Deployment.Instance.ProjectName + "-" + Deployment.Instance.StackName,
});
```

Overriding auto-naming typically opens up your project to naming collisions. As a result, for resources that may need to be replaced, you will also need to specify `deleteBeforeReplace: true` in the resources's `ResourceOptions`. This ensures old resources are deleted before new ones are recreated.

#### URNs {#urns}

The Unique Resource Name (URN) of a resource is automatically constructed from the name provided by the resource, the type of the resource, and the types of all the parent component resources. It also includes information about the project and stack. For example:

```
urn:pulumi:thumbnailer-twitch::video-thumbnailer::cloud:bucket:Bucket$cloud:function:Function::onNewThumbnail
urn:pulumi:    <stackname>   ::  <projectname>  ::    <parenttype>   $     <resourcetype>    ::<resourcename>
```

> Note: It is likely that the format of the URN will be changed in the future to be simpler and more flexible.

Since the URN serves as the unique identity of a resource within a stack, it must be unique for each resource created by a single Pulumi program.  In particular, this requires that the resource name must be unique among resources of the same type with the same type of parent component.

Any change to the URN of a resource will cause the old and new resources to be treated as unrelated---the new one will be created (since it was not in the prior state) and the old one will be deleted (since it is not in the new desired state). This includes changing the `name` used to construct the resource or changing the parent of a resource.  Both of these operations will lead to a different URN, and a `create` and a `delete` operation instead of an `update` or `replace` operation of the resource.  As a result, changes to names must be made with care.

Resources constructed as children of a [component](#components) should make sure that their names will be unique across multiple instances of the component.  In general, the name of the component instance itself (the `name` parameter passed in to the component constructor) shoud be used as part of the name of the child resources.

#### Resource get (#resource-get)

A `get` method is available on any resource, which reads in the current value of an existing resource.  The shape it returns corresponds to the type of the resource.

## Outputs and Inputs {#outputs}

Outputs are a key part of how Pulumi tracks dependencies between resources.  Because the values of Outputs are not available until resources are created, these are represented using the special [`Output`][pulumi.Output] type, which internally represents two things:

1. An eventually available value of the output
2. The dependency on the source(s) of the output value

In fact, `Output`s are similar to promises/futures that you may be familiar with from other programming models. Additionally, they carry along dependency information.

The output properties of all resource objects in Pulumi have type [`Output`][pulumi.Output].

Resource inputs have type [`Input`][pulumi.Input], which accepts either a raw value, a `Promise`, or an output from another resource. This allows dependencies to be inferred, including ensuring that resources are not created or updated until all their dependencies are available and up to date.

##### Apply {#apply}

To transform an output into a new value, use the [`apply` method]({{< relref "/docs/reference/pkg/nodejs/pulumi/pulumi#OutputInstance-apply" >}}). For example, use the following to create an HTTPS URL from the DNS name of a virtual machine:

{{< langchoose csharp >}}

```javascript
let url = virtualmachine.dnsName.apply(dnsName => "https://" + dnsName)
```

```typescript
let url = virtualmachine.dnsName.apply(dnsName => "https://" + dnsName)
```

```python
url = virtual_machine.dns_name.apply(
    lambda dns_name: "https://" + dns_name
)
```

```go
url := virtualmachine.DnsName().Apply(func(dnsName string) (interface{}, error) {
    return "https://" + dnsName, nil
})
```

```csharp
var url = virtualmachine.DnsName.Apply(dnsName => "https://" + dnsName);
```

The `apply` method accepts a callback which will be passed the value of the `Output` when it is available, and which returns the new value.  The result of the call to `apply` is a new `Output` whose value is the value returned from the callback, and which includes the dependencies of the original `Output`.  If the callback itself returns an `Output`, the dependencies of that output are unioned into the dependencies of the returned `Output`.

> _Note_: Several common types of transformations can be done more conveniently.  See [Accessing properties of an Output](#lifting) for how to access Output value properties simply.   Also, `Output` itself cannot be used directly in string concatenation as it is not itself the value of the output.  See [Working with Outputs and strings](#outputs-and-strings) for examples of how to use the two together.  In cases where these convenience forms are not sufficient, `.apply` is the most general way to transform one `Output` into another.

##### Accessing properties of an Output {#lifting}

It is common to only need access to some property of the value of an `Output` in order to pass in that property to another `Resource`.  For example, when using ACM certificates, one might write:

{{< langchoose csharp >}}

```javascript
let certCertificate = new aws.acm.Certificate("cert", {
  domainName: "example.com",
  validationMethod: "DNS",
});
let certValidation = new aws.route53.Record("cert_validation", {
  // Need to pass along a deep subproperty of this Output
  records: [certCertificate.domainValidationOptions.apply(domainValidationOptions => domainValidationOptions[0].resourceRecordValue)],
  ...
```

```typescript
let certCertificate = new aws.acm.Certificate("cert", {
  domainName: "example.com",
  validationMethod: "DNS",
});
let certValidation = new aws.route53.Record("cert_validation", {
  // Need to pass along a deep subproperty of this Output
  records: [certCertificate.domainValidationOptions.apply(domainValidationOptions => domainValidationOptions[0].resourceRecordValue)],
  ...
```

```python
certificate = aws.acm.Certificate("cert",
  domain_name="example.com",
  validation_method="DNS",

record = aws.route53.Record("validation",
  # Need to pass along a deep subproperty of this Output
  records=[certificate.domain_validation_options.apply(
      lambda domain_validation_options: domain_validation_options[0].resource_record_value
  )],
  ...
```

```go
// Helpers for accessing properties are not yet available in Go.
//
// See https://github.com/pulumi/pulumi/issues/1614.
```

```csharp
// Helpers for accessing properties are not yet available in .NET.
```

To make this kind of property and array element access more simple, an `Output` _lifts_ the properties of the value that is wrapped, allowing you to access them directly off of the `Output` itself.  This allows the previous example to be written more simply as:

{{< langchoose csharp >}}

```javascript
let certCertificate = new aws.acm.Certificate("cert", {
  domainName: "example.com",
  validationMethod: "DNS",
});
let certValidation = new aws.route53.Record("cert_validation", {
  records: [certCertificate.domainValidationOptions[0].resourceRecordValue],
  ...
```

```typescript
let certCertificate = new aws.acm.Certificate("cert", {
  domainName: "example.com",
  validationMethod: "DNS",
});
let certValidation = new aws.route53.Record("cert_validation", {
  records: [certCertificate.domainValidationOptions[0].resourceRecordValue],
  ...
```

```python
certificate = aws.acm.Certificate("cert",
  domain_name="example.com",
  validation_method="DNS",

record = aws.route53.Record("validation",
  records=[certificate.domain_validation_options[0].resource_record_value],
  ...
```

```go
// Helpers for accessing properties are not yet available in Go.
//
// See https://github.com/pulumi/pulumi/issues/1614.
```

```csharp
// Helpers for accessing properties are not yet available in .NET
```

This helps the clarity of the final code, while not losing any important dependency information that is needed for properly creating and maintaining the stack.

##### All {#all}

To combine multiple `Output`s into a transformed value, use [pulumi.all].  This allows a new value to be constructed from several inputs, such as concatenating outputs from two different resources together, or constructing a policy document using information from several other resources.

{{< langchoose csharp >}}

```javascript
let connectionString = pulumi.all([sqlServer.name, database.name])
                             .apply(([server, db]) => `Server=tcp:${server}.database.windows.net;initial catalog=${db}...`);
```

```typescript
let connectionString = pulumi.all([sqlServer.name, database.name])
                             .apply(([server, db]) => `Server=tcp:${server}.database.windows.net;initial catalog=${db}...`);
```

```python
from pulumi import Output

connection_string = Output.all(sql_server.name, database.name) \
    .apply(lambda args: f"Server=tcp:{args[0]}.database.windows.net;initial catalog={args[1]}...")
```

```go
// `all` is not yet available in Go.
//
// See https://github.com/pulumi/pulumi/issues/1614.
```

```csharp
// In .NET 'Output.Tuple' is used so that each unwrapped value will preserve their distinct type.
// 'Output.All' can be used when all input values have the same type (i.e. all are Output<string>)
var connectionString = Output.Tuple(sqlServer.name, database.name)
                             .Apply(t => `Server=tcp:${t.Item1}.database.windows.net;initial catalog=${t.Item2}...`);
```

##### Convert Input to Output {#frominput}

To turn an `Input` into an `Output`, use [pulumi.output].  This can be useful when you want to transform an input value that could either be a raw value or an `Output`:

{{< langchoose csharp >}}

```javascript
function split(input) {
    let output = pulumi.output(input);
    return output.apply(v => v.split());
}
```

```typescript
function split(input: pulumi.Input<string>): pulumi.Output<string[]> {
    let output = pulumi.output(input);
    return output.apply(v => v.split());
}
```

```python
def split(input):
    output = Output.from_input(input);
    return output.apply(lambda v: v.split());
}
```

```go
// Helpers for converting Inputs to Outputs are not yet available in Go.
//
// See https://github.com/pulumi/pulumi/issues/1614.
```

```csharp
Output<string[]> Split(Input<string[]> input)
{
    var output = input.ToOutput()
    return output.Apply(v => v.Split(","));
}
```

##### Working with Outputs and strings {#outputs-and-strings}

It's very common to want to build a string out of the values contained in `Outputs`.  Common uses include either providing a custom [stack output](#stack-outputs), or providing a dynamically computed string as an [Input]({{< relref "/docs/reference/pkg/nodejs/pulumi/pulumi#Input" >}}) to another Resource.  For example, say you had the following:

{{< langchoose csharp >}}

```javascript
const hostName = // get some Output
const port = // get some Output

// Would like to produce a string equivalent to: http://${hostname}:${port}/
const url = // ?
```

```typescript
const hostName: Output<string> = // get some Output
const port: Output<number> = // get some Output

// Would like to produce a string equivalent to: http://${hostname}:${port}/
const url: Output<string> = // ?
```

```python
hostName: Output[str] = # get some Output
port: Output[int] = # get some Output

# Would like to produce a string equivalent to: http://${hostname}:${port}/
url = # ?
```

```go
// Helpers for combining Outputs into strings are not yet available in Go.
//
// See https://github.com/pulumi/pulumi/issues/1614.
```

```csharp
Output<string> hostName = // get some Output
Output<int> port = // get some Output

// Would like to produce a string equivalent to: http://{hostname}:{port}/
var url = // ?
```

Using [.apply](#apply) and [.all](#all), this could be solved as shown previously like so:

```javascript
const url = pulumi.all([hostname, port]).apply(([hostname, port]) => `http://${hostname}:${port}/`);
```

```typescript
const url: Output<string> = pulumi.all([hostname, port]).apply(([hostname, port]) => `http://${hostname}:${port}/`);
```

```python
url = Output.all([hostname, port]).apply(lambda l: f"http://{l[0]}:{l[1]}/")
```

```go
// Helpers for combining Outputs into strings are not yet available in Go.
//
// See https://github.com/pulumi/pulumi/issues/1614.
```

```csharp
var url = pulumi.Tuple(hostname, port).Apply(t => `http://{t.Item1}:{t.Item2}/`);
```

However, this is quite verbose and unwieldy.  To make this easier, Pulumi exposes helpers like `concat` and `interpolate` to make this more convenient.  They can be used as follows:

```javascript
const url1 = pulumi.concat("http://", hostname, ":", port, "/");
const url2 = pulumi.interpolate `http://${hostname}:${port}/`;
```

```typescript
const url1: Output<string> = pulumi.concat("http://", hostname, ":", port, "/");
const url2: Output<string> = pulumi.interpolate `http://${hostname}:${port}/`;
```

```python
url = Output.concat("http://", hostname, ":", post, "/")
```

```go
// Helpers for combining Outputs into strings are not yet available in Go.
//
// See https://github.com/pulumi/pulumi/issues/1614.
```

```csharp
// In .NET 'Interpolate' is called 'Format'.
var url2 = Output.Format($"http://{hostname}:{port}/");
```

`concat` takes a list of arguments that can be `Inputs`, `Outputs`, `Promises`, and simple values, and creates an `Output` with all their underlying values concatenated together.  `interpolate`---which is JavaScript only---does the same, but allows you to use a JavaScript `template literal` if that is your preferred way of combining values into strings.

## Secrets {#secrets}

Pulumi records all resource inputs and outputs in a [state file]({{< relref "state.md" >}}). This may contain sensitive data, such as database passwords or service tokens. The CLI's `config set` command offers a `--secret` flag to encrypt configuration settings, which is where most sensitive data comes from. However, you may create such data at runtime. In both cases, you can prevent these secrets from appearing as plaintext in your state file by using programmatic functions described below. These use automatic per-stack encryption keys provided by the Pulumi Service by default, but you can use a provider of your own choosing.

> This topic concerns itself with the programming model for secrets. For a more complete overview, including
> how and when to use the CLI commands mentioned above, configuring your own secrets provider, and more, refer to
> [Configuration and Secrets]({{< relref "config#secrets" >}}).

### Programmatically Creating Secrets

There are two ways to programmatically create secret values:

{{< langchoose csharp >}}

<div class="language-prologue-javascript"></div>

- Using [`getSecret(key)`]({{< relref "/docs/reference/pkg/nodejs/pulumi/pulumi#Config-getSecret" >}}) or [`requireSecret(key)`]({{< relref "/docs/reference/pkg/nodejs/pulumi/pulumi#Config-requireSecret" >}}) when reading a value from config.
- Calling [`pulumi.secret(value)`]({{< relref "/docs/reference/pkg/nodejs/pulumi/pulumi#secret" >}}) to construct a secret from an existing value.

<div class="language-prologue-typescript"></div>

- Using [`getSecret(key)`]({{< relref "/docs/reference/pkg/nodejs/pulumi/pulumi#Config-getSecret" >}}) or [`requireSecret(key)`]({{< relref "/docs/reference/pkg/nodejs/pulumi/pulumi#Config-requireSecret" >}}) when reading a value from config.
- Calling [`pulumi.secret(value)`]({{< relref "/docs/reference/pkg/nodejs/pulumi/pulumi#secret" >}}) to construct a secret from an existing value.

<div class="language-prologue-python"></div>

- Using [`get_secret`]({{< relref "/docs/reference/pkg/python/pulumi#pulumi.Config.get_secret" >}}) or [`require_secret`]({{< relref "/docs/reference/pkg/python/pulumi#pulumi.Config.require_secret" >}}) when reading a value from config.
- Calling [`Output.secret`]({{< relref "/docs/reference/pkg/python/pulumi#pulumi.Output.secret" >}} to construct a secret from an existing value.

<div class="language-prologue-go"></div>

Secrets are not yet available in Go. See <https://github.com/pulumi/pulumi/issues/2820>.

<div class="language-prologue-csharp"></div>

- Using `Config.GetSecret(key)` or `Config.RequireSecret(key)` when reading a value from config.
- Calling `Output.CreateSecret(value)` to construct a secret from an existing value.

To illustrate using these functions, this code creates an AWS Parameter Store parameter insecurely:

{{< langchoose csharp >}}

```javascript
const cfg = new pulumi.Config()
const param = new aws.ssm.Parameter("a-secret-param", {
    type: "SecureString",
    value: cfg.require("my-secret-value"),
});
```

```typescript
const cfg = new pulumi.Config()
const param = new aws.ssm.Parameter("a-secret-param", {
    type: "SecureString",
    value: cfg.require("my-secret-value"),
});
```

```python
cfg = pulumi.Config()
param = ssm.Parameter("a-secret-param",
    type="SecureString",
    value=cfg.require("my-secret-value"))
```

```go
// Secrets are not yet available in Go.
//
// See https://github.com/pulumi/pulumi/issues/2820
```

```csharp
var cfg = new Pulumi.Config()
var param = new Aws.Ssm.Parameter("a-secret-param", new Aws.Ssm.ParameterArgs
{
    type = "SecureString",
    value = cfg.Require("my-secret-value"),
});
```

As written, this program's state will include the plaintext value of the `my-secret-value` configuration variable in `a-secret-param`'s input properties.

To fix this, we can use one of the above methods, ensuring the resulting data is encrypted in the state file the same way it was in the configuration that we read it from:

{{< langchoose csharp >}}

```javascript
const cfg = new pulumi.Config()
const param = new aws.ssm.Parameter("a-secret-param", {
    type: "SecureString",
    value: cfg.requireSecret("my-secret-value"),
});
```

```typescript
const cfg = new pulumi.Config()
const param = new aws.ssm.Parameter("a-secret-param", {
    type: "SecureString",
    value: cfg.requireSecret("my-secret-value"),
});
```

```python
cfg = pulumi.Config()
param = ssm.Parameter("a-secret-param",
    type="SecureString",
    value=cfg.require_secret("my-secret-value"))
```

```go
// Secrets are not yet avaiaible in Go.
//
// See https://github.com/pulumi/pulumi/issues/2820
```

```csharp
var cfg = new Pulumi.Config()
var param = new Aws.Ssm.Parameter("a-secret-param", new Aws.Ssm.ParameterArgs
{
    type = "SecureString",
    value = cfg.RequireSecret("my-secret-value"),
});
```

After this change, the `Parameter` resource's `value` property will be encrypted in the state file.

> Pulumi tracks the transitive usage of secrets, so that your secret won't end up accidentally leaking into
> the state file. This includes automatically marking data generated from secret inputs itself as secret, as
> well as fully encrypting any resource properties that include secrets in them.

### How Secrets Relate to Outputs

Secrets have the same type `Output` as do other unencrypted resource outputs. The difference is that they are marked internally as needing encryption before persisting in the state file. When you combine an existing output that is marked as a secret using `apply` or `all`, the resulting output is also marked as a secret.

An `apply`'s callback is given the plaintext value of the underlying secret. Although Pulumi ensures that the value returned from an `apply` on a secret is also marked as secret, Pulumi cannot guarantee that the `apply` callback itself will not expose the secret value. For instance, by explicitly printing the value to the console or saving it to a file. Be careful that you do not pass this plaintext value to code that might intentionally or accidentally expose it.

> Unlike regular outputs, secrets cannot be captured by Pulumi closure serialization system for use in serverless code. Attempting to do so will lead to an exception. We do plan to support this once we can ensure that the values will be persisted securely. See [pulumi/pulumi#2718](https://github.com/pulumi/pulumi/issues/2718).

### Explicitly Marking Resource Outputs as Secrets

It is possible to mark resource outputs as containg secrets. In this case, Pulumi will automatically treat those outputs
as secrets and encrypt them in the state file and anywhere they flow to. To do so,
[use the "additional secret outputs" option, as described above]({{< relref "#additionalsecretoutputs" >}}).

## Stack outputs {#stack-outputs}

A [stack output]({{< relref "stack.md#outputs" >}}) is a value exported from a stack. A stack's outputs can be easily retrieved from the Pulumi CLI and are displayed on pulumi.com. To export values from a stack, use the following definition in the top-level of the entrypoint for your project:

{{< langchoose csharp >}}

```javascript
exports.url = resource.url;
```

```typescript
export let url = resource.url;
```

```python
pulumi.export("url", resource.url)
```

```go
ctx.Export("url", resource.Url())
```

```csharp
// The dictionary returned by the function passed to Deployment.Run will be used to provide all the exported values.
static Task Main() =>
    Deployment.Run(async () =>
    {
        return new Dictionary<string, object> { { "url", resource.Url } };
    });
```

From the CLI, you can then use `pulumi stack output url` to get the value and incorporate into other scripts or tools.

The right-hand side of a stack export can be a regular JavaScript value, an [Output](#outputs), or a `Promise`. The actual value will be resolved at the end of `pulumi up`.

Stack exports are JSON-serialized, though quotes are removed when exporting a string value. For example:

{{< langchoose csharp >}}

```javascript
exports.x = "hello"
exports.o = {num: 42}
```

```typescript
export let x = "hello";
export let o = {num: 42};
```

```python
pulumi.export("x", "hello")
pulumi.export("o", {'num': 42})
```

```go
ctx.Export("x", "hello")
ctx.Export("o", map[string]interface{}{
    "num": 42,
})
```

```csharp
// The dictionary returned by the function passed to Deployment.Run will be used to provide all the exported values.
static Task Main() =>
    Deployment.Run(async () =>
    {
        return new Dictionary<string, object>
        {
            { "x", "hello" },
            { "o", new Dictionary<string, int> { { "num", 42 } } },
        };
    });
```

```bash
$ pulumi stack output x
hello
$ pulumi stack output o
{"num": 42}
```

The full set of outputs can be rendered as JSON using `pulumi stack output --json`:

```bash
$ pulumi stack output --json
{
  "x": "hello",
  "o": {
      "num": 42
  }
}
```

If a stack contains any output values which are marked as secrets, their values will not be shown by default. Instead, they will be displayed as `[secret]` in the CLI.

You may pass `--show-secrets` to `pulumi stack output` to see the plaintext value.

## Stack References {#stack-references}

Stack references provide a way to access the [outputs](#stack-outputs) of one stack from another stack. To reference values from another stack, create an instance of the `StackReference` type using the name of the referenced stack as an input:

{{< langchoose csharp >}}

```javascript
const pulumi = require("@pulumi/pulumi");
const other = new pulumi.StackReference("acmecorp/infra/other");
const otherOutput = other.getOutput("x")
```

```typescript
import * as pulumi from "@pulumi/pulumi";
const other = new pulumi.StackReference("acmecorp/infra/other");
const otherOutput = other.getOutput("x")
```

```python
from pulumi import StackReference

other = StackReference(f"acmecorp/infra/other")
other_output = other.get_output("x")
```

```go
// StackReference is not currently supported in Go.
//
// See https://github.com/pulumi/pulumi/issues/1614.
```

```csharp
// StackReference is not currently supported in .NET.
//
// https://github.com/pulumi/pulumi/issues/3406.
```

Each output of the stack can then be accessed via `getOutput` or `getOutputSync` if the name of the stack is statically known.

## Config {#config}

To access configuration values that have been set with `pulumi config set`, use the following:

{{< langchoose csharp >}}

```javascript
let config = new pulumi.Config();
let name = config.require("name");
console.log(`Hello, ${name}!`);
```

```typescript
let config = new pulumi.Config();
let name = config.require("name");
console.log(`Hello, ${name}!`);
```

```python
config = pulumi.Config("project");
name = config.require("name");
print(f"Hello, {name}!")
```

```go
conf = config.New(ctx, "project");
name = conf.Require("name");
fmt.Printf("Hello, %s!", name);
```

```csharp
var config = new Pulumi.Config();
var name = config.Require("name");
Console.WriteLine($"Hello, {name}!");
```

Configuration values can be retrieved using [config.get] or [config.require].  Using `get` will return `undefined` if the configuration value was not provided, and `require` will raise an exception with a helpful error message to prevent the deployment from continuing.

Configuration values are always stored as strings, but can be parsed as richly typed values.  For example, [config.getNumber] will convert the string value to a number and return a `Number` value instead of a string.  It will raise an exception if the value cannot be parsed as a number.

For richer structured data, the [config.getObject] method can be used to parse JSON values.  For example, following `pulumi config set data '{"active": true, "nums": [1,2,3]}'`, a program can read the `data` config into a rich object with:

{{< langchoose csharp >}}

```javascript
let config = new pulumi.Config();
let data = config.requireObject("data");
console.log(`Active: ${data.active}`);
```

```typescript
interface Data {
    active: boolean;
    nums: number[];
}

let config = new pulumi.Config();
let data = config.requireObject<Data>("data");
console.log(`Active: ${data.active}`);
```

```python
config = pulumi.Config()
data = config.require_object("data")
print(f"Active: ${data.active}")
```

```go
// JSON parsing helpers for config are currently not built-in for Go.
//
// See https://github.com/pulumi/pulumi/issues/1614.
```

```csharp
var config = new Pulumi.Config();
var data = config.RequireObject<JsonElement>("data");
Console.WriteLine($"Active: {data.GetProperty("active")}");
```

The `Config` object also provides functions to get the value from configuration and mark it as a secret. See [config.getSecret] or [config.requireSecret]. Unlike [config.get] and [config.require], these methods return an `Output<T>` which holds the underlying value and ensures that it is encrypted when it is being persisted.

## Components {#components}

A Pulumi **component** is a logical group of resources that contains other components and physical cloud resources. A Pulumi stack is itself a component that contains all top-level components and resources in a program.

To create a new component, either in a top-level program or in a library, create a subclass of [pulumi.ComponentResource]. Components provide a way to create reusable abstractions made up of other resources.

Here's a simple component definition:

{{< langchoose csharp >}}

```javascript
class MyResource extends pulumi.ComponentResource {
    constructor(name, opts) {
        super("pkg:MyResource", name, {}, opts);
    }
}
```

```typescript
class MyResource extends pulumi.ComponentResource {
    constructor(name, opts) {
        super("pkg:MyResource", name, {}, opts);
    }
}
```

```python
class MyResource(pulumi.ComponentResource):
    def __init__(self, name, opts = None):
        super().__init__('pkg:MyResource', name, None, opts)
```

```go
// ComponentResources are currently not directly supported in Go.
//
// See https://github.com/pulumi/pulumi/issues/1614.
```

```csharp
class MyResource : Pulumi.ComponentResource
{
    public MyResource(string name, ComponentResourceOptions opts)
        : base("pkg:MyResource", name, opts);
    {
        // initialization logic.

        // Signal to the UI that this resource has completed construction.
        this.RegisterOutputs();
    }
}
```

The call to `super` registers the component instance with the Pulumi engine. This records the resource in the checkpoint and tracks it across program deployments. Since all resources must have a name, a component constructor should accept a name and pass it to `super`.

A component must register a namespace, such as `pkg:MyResource` in the previous example. To reduce the potential of name conflicts, this name should contain the package name and resource type, such as `aws:lambda:Function`. The format `<package>:<module>:<type>` is typically used, though not currently fully enforced.

Components will often contain child resources. To track this relationship, pass the component instance as the parent when constructing a resource:

{{< langchoose csharp >}}

```javascript
let bucket = new aws.s3.Bucket(`${name}-bucket`, {}, { parent: this });
```

```typescript
let bucket = new aws.s3.Bucket(`${name}-bucket`, {}, { parent: this });
```

```python
bucket = s3.Bucket(f"{name}-bucket", opts=pulumi.ResourceOptions(parent=self))
```

```go
bucket := s3.Bucket(ctx, fmt.Sprintf("%s-bucket", name), &s3.BucketArgs{}, pulumi.ResourceOpt{Parent: parent});
```

```csharp
var bucket = new Aws.S3.Bucket($"{name}-bucket", new Aws.S3.BucketArgs(), new ResourceOptions { Parent = this });
```

Components can define their own properties using [registerOutputs]. The Pulumi engine uses this information to display the logical outputs of the component.  The call to `registerOutputs` also tells Pulumi that the resource is done registering children and should be considered fully constructed, so it is recommended that this method be called in all components even if no outputs need to be registered.


{{< langchoose csharp >}}

```javascript
this.registerOutputs({
    bucketDnsName: bucket.bucketDomainName,
})
```

```typescript
this.registerOutputs({
    bucketDnsName: bucket.bucketDomainName,
})
```

```python
self.register_outputs({
    bucketDnsName: bucket.bucketDomainName
})
```

```go
// ComponentResources are currently not directly supported in Go.
//
// See https://github.com/pulumi/pulumi/issues/1614.
```

```csharp
this.RegisterOutputs(new Dictionary<string, object>
{
    { "bucketDnsName", bucket.BucketDomainName }
});
```

In addition to the usual resource options, components accept a set of [providers](#providers) to use for their child resources. If a component is itself a child of another component, its set of providers is inherited from its parent by default.

{{< langchoose csharp >}}

```javascript
let component = new MyResource("component", { providers: { aws: useast1, kubernetes: myk8s } });
```

```typescript
let component = new MyResource("component", { providers: { aws: useast1, kubernetes: myk8s } });
```

```python
component = MyResource("component", ResourceOptions(providers={
    "aws": useast1,
    "kubernetes": myk8s,
}))
```

```go
// ComponentResources are currently not directly supported in Go.
//
// See https://github.com/pulumi/pulumi/issues/1614.
```

```csharp
var component = new MyResource("component", new ComponentResourceOptions { Providers = { awsUsEast1, myk8s } });
```

For more information about components, see the [Pulumi Components]({{< relref "/docs/tutorials/aws/s3-folder-component" >}}) tutorial.

## Providers {#providers}

A [CustomResource][pulumi.CustomResource] needs an associated resource provider to manage its Create, Read, Update, and Delete (_CRUD_) operations. This is in contrast to a [ComponentResource][pulumi.ComponentResource], whose logic is authored entirely in a Pulumi program's source language such as Javascript or Python. By default, a provider for a `CustomResource` is determined based on its [package](#packages). This default provider is automatically created by Pulumi, and is configured using the [config values](#config) of the package. For example, the following configuration and program will create a single EC2 instance in the `us-west-2` region.

{{< langchoose csharp >}}

```javascript
let aws = require("@pulumi/aws");

let instance = new aws.ec2.Instance("myInstance", {
    instanceType: "t2.micro",
    ami: "myAMI",
});
```

```typescript
let aws = require("@pulumi/aws");

let instance = new aws.ec2.Instance("myInstance", {
    instanceType: "t2.micro",
    ami: "myAMI",
});
```

```python
from pulumi_aws import ec2

instance = ec2.Instance("myInstance", instance_type="t2.micro", ami="myAMI")
```

```go
// Providers are currently not supported in Go.
//
// See https://github.com/pulumi/pulumi/issues/1614.
```

```csharp
using Pulumi.Aws;

// Inside call to Deployment.Run(...)
var instance = new Aws.Ec2.Instance("myInstance", new Aws.Ec2.InstanceArgs
{
    InstanceType = "t2.micro",
    Ami = "myAMI",
});
```


```bash
$ pulumi config set aws:region us-west-2
```

While this works for the majority of Pulumi programs, some programs may have special requirements. For example, it may require the ability to deploy to multiple AWS regions simultaneously, or to deploy to a Kubernetes cluster created earlier in the program that requires explicitly creating, configuring, and referencing providers. This is typically done by instantiating the relevant package's `Provider` type and passing in the options for each `CustomResource` or `ComponentResource` that needs to use it. For example, the following configuration and program will create an ACM certificate in the `us-east-1` region and a load balancer listener in the `us-west-2` region.

{{< langchoose csharp >}}

```javascript
let pulumi = require("@pulumi/pulumi");
let aws = require("@pulumi/aws");

// Create an AWS provider for the us-east-1 region.
let useast1 = new aws.Provider("useast1", { region: "us-east-1" });

// Create an ACM certificate in us-east-1.
let cert = new aws.acm.Certificate("cert", {
    domainName: "foo.com",
    validationMethod: "EMAIL",
}, { provider: useast1 });

// Create an ALB listener in the default region that references the ACM certificate created above.
let listener = new aws.lb.Listener("listener", {
    loadBalancerArn: loadBalancerArn,
    port: 443,
    protocol: "HTTPS",
    sslPolicy: "ELBSecurityPolicy-2016-08",
    certificateArn: cert.arn,
    defaultAction: {
        targetGroupArn: targetGroupArn,
        type: "forward",
    },
})
```

```typescript
let pulumi = require("@pulumi/pulumi");
let aws = require("@pulumi/aws");

// Create an AWS provider for the us-east-1 region.
let useast1 = new aws.Provider("useast1", { region: "us-east-1" });

// Create an ACM certificate in us-east-1.
let cert = new aws.acm.Certificate("cert", {
    domainName: "foo.com",
    validationMethod: "EMAIL",
}, { provider: useast1 });

// Create an ALB listener in the default region that references the ACM certificate created above.
let listener = new aws.lb.Listener("listener", {
    loadBalancerArn: loadBalancerArn,
    port: 443,
    protocol: "HTTPS",
    sslPolicy: "ELBSecurityPolicy-2016-08",
    certificateArn: cert.arn,
    defaultAction: {
        targetGroupArn: targetGroupArn,
        type: "forward",
    },
});
```

```python
import pulumi
import pulumi_aws as aws

# Create an AWS provider for the us-east-1 region.
useast1 = aws.Provider("useast1", region="us-east-1")

# Create an ACM certificate in us-east-1.
cert = aws.acm.Certificate("cert",
    domain_name="foo.com",
    validation_method="EMAIL",
    __opts__=pulumi.ResourceOptions(provider=useast1))

# Create an ALB listener in the default region that references the ACM certificate created above.
listener = aws.lb.Listener("listener",
    load_balancer_arn=load_balancer_arn,
    port=443,
    protocol="HTTPS",
    ssl_policy="ELBSecurityPolicy-2016-08",
    certificate_arn=cert.arn,
    default_action={
        "target_group_arn": target_group_arn,
        "type": "forward",
    })
```

```go
// Providers are currently not supported in Go.
//
// See https://github.com/pulumi/pulumi/issues/1614.
```

```csharp
using Pulumi;
using Pulumi.Aws;

class Program
{
   async Task Main() =>
       Deployment.Run(() =>
       {
           // Create an AWS provider for the us-east-1 region.
           var useast1 = new Aws.Provider("useast1", new Aws.ProviderArgs { Region = "us-east-1" });

           // Create an ACM certificate in us-east-1.
           var cert = new Aws.Acm.Certificate("cert", new Aws.Acm.CertifiateArgs
           {
               DomainName = "foo.com",
               ValidationMethod = "EMAIL",
           }, new ResourceArgs { Provider = useast1 });

           // Create an ALB listener in the default region that references the ACM certificate created above.
           var listener = new Aws.Lb.Listener("listener", new Aws.Lb.ListenerArgs
           {
               LoadBalancerArn = loadBalancerArn,
               Port = 443,
               Protocol = "HTTPS",
               SslPolicy = "ELBSecurityPolicy-2016-08",
               CertificateArn = cert.arn,
               DefaultAction: new Aws.Lb.ListenerDefaultAction
               {
                   TargetGroupArn = targetGroupArn,
                   Type = "forward",
               },
           });
       });
}
```

```bash
$ pulumi config set aws:region us-west-2
```

Component resources also accept a set of providers to use with their child resources. For example, the EC2 instance parented to `myResource` in the program below will be created in `us-east-1`, and the Kubernetes pod parented to `myResource` will be created in the cluster targeted by the "test-ci" context.

{{< langchoose csharp >}}

```javascript
class MyResource extends pulumi.ComponentResource {
    constructor(name, opts) {
        let instance = new aws.ec2.Instance("instance", { ... }, { parent: this });
        let pod = new kubernetes.core.v1.Pod("pod", { ... }, { parent: this });
    }
}

let useast1 = new aws.Provider("useast1", { region: "us-east-1" });
let myk8s = new kubernetes.Provider("myk8s", { context: "test-ci" });
let myResource = new MyResource("myResource", { providers: { aws: useast1, kubernetes: myk8s } });
```

```typescript
class MyResource extends pulumi.ComponentResource {
    constructor(name, opts) {
        let instance = new aws.ec2.Instance("instance", { ... }, { parent: this });
        let pod = new kubernetes.core.v1.Pod("pod", { ... }, { parent: this });
    }
}

let useast1 = new aws.Provider("useast1", { region: "us-east-1" });
let myk8s = new kubernetes.Provider("myk8s", { context: "test-ci" });
let myResource = new MyResource("myResource", { providers: { aws: useast1, kubernetes: myk8s } });
```

```python
class MyResource(pulumi.ComponentResource):
    def __init__(self, name, opts):
        instance = aws.ec2.Instance("instance", ..., __opts__=pulumi.ResourceOptions(parent=self))
        pod = kubernetes.core.v1.Pod("pod", ..., __opts__=pulumi.ResourceOptions(parent=self))

useast1 = aws.Provider("useast1", region="us-east-1")
myk8s = kubernetes.Provider("myk8s", context="test-ci")
my_resource = MyResource("myResource", pulumi.ResourceOptions(providers={
    "aws": useast1,
    "kubernetes": myk8s,
})
```

```go
// Providers are currently not supported in Go.
//
// See https://github.com/pulumi/pulumi/issues/1614.
```

```csharp
using Pulumi;
using Pulumi.Aws;
using Pulumi.Kubernetes;

class MyResource : pulumi.ComponentResource
{
    public MyResource(string name, ComponentResourceOptions opts)
        : base(name, opts)
    {
        var instance = new Aws.Ec2.Instance("instance", new Aws.Ec2.InstanceArgs { ... }, new ResourceOptions { Parent = this });
        var pod = new Kubernetes.Core.V1.Pod("pod", new Kubernetes.Core.V1.PodArgs { ... }, new ResourceOptions { Parent = this });
    }
}

class Program
{
   async Task Main() =>
       Deployment.Run(() =>
       {
           var useast1 = new Aws.Provider("useast1", new Aws.ProviderArgs { Region = "us-east-1" });
           var myk8s = new Kubernetes.Provider("myk8s", new Kubernetes.ProviderArgs { Context = "test-ci" });
           var myResource = new MyResource("myResource", new ComponentResourceOptions { Providers = { useast1, myk8s } });
       });
}
```

## Dynamic Providers <span class="badge badge-preview">PREVIEW</span> {#dynamicproviders}

Every `CustomResource` has a provider associated with it which knows how to `create`, `read`, `update`, and `delete` instances of the custom resource in the backing cloud provider.  This provider can be defined by implementing the Pulumi Resource Provider gRPC interface.  There are generally two approaches to implementing this provider interface:

1. Create a provider binary with the appropriate name and put it on the path, such that it will be loaded to handle CRUD operations from the Pulumi engine on resources from the package it is defined to handle.  For example, the `pulumi-resource-aws` binary will handle resources from the `aws` package.  This binary can be authored in any language, but must be authored and distributed out of band of a Pulumi program.
2. Define an implementation of the Provider interface directly within your Pulumi program, just for use within that program.

The former is used for most common Pulumi providers like AWS and Kubernetes.  The latter is a concept called _Dynamic Providers_, which provide a flexible approach to defining custom resource types directly within the source code of your Pulumi program.

You should consider implementing a dynamic provider if:

1. You need to manage a cloud resource for which there is not yet a published Pulumi Provider, but you expect to only use it from within one program. If you expect to use it from many programs, and in many languages, implementing a full provider is preferrable.
2. You need to integrate custom logic into the deployment workflow that runs exactly during one or more of the `create`, `read`, `update`, or `delete` steps, instead of running "always" as part of a normal Pulumi program.

Dynamic Providers are defined by first implementing the `pulumi.dynamic.ResourceProvider` interface, including the `create`, `read`, `update` and `delete` operations for your resource, as well as `check` and `diff`.  Default implementations are provided for everything except `create`, so a minimal implementation could look like:

{{< langchoose csharp >}}

```javascript
const myprovider = {
    async create(inputs) {
        return { id: "foo", outs: {}};
    }
}
```

```typescript
const myprovider: pulumi.dynamic.ResourceProvider = {
    async create(inputs) {
        return { id: "foo", outs: {}};
    }
}
```

```python
from pulumi.dynamic import ResourceProvider, CreateResult

class MyProvider(ResourceProvider):
    def create(self, inputs):
        return CreateResult(id_="foo", outs={})
```

```go
// Dynamic Providers are currently not supported in Go.
```

```csharp
// Dynamic Providers are currently not supported in .NET.
```

This resource provider is then used to create a new kind of custom resource by inheriting from the `pulumi.dynamic.Resource` base class which is a subclass of `pulumi.CustomResource`.

{{< langchoose csharp >}}

```javascript
class MyResource extends pulumi.dynamic.Resource {
    constructor(name, props, opts) {
        super(myprovider, name, props, opts);
    }
}
```

```typescript
class MyResource extends pulumi.dynamic.Resource {
    constructor(name: string, props: {}, opts?: pulumi.CustomResourceOptions) {
        super(myprovider, name, props, opts);
    }
}
```

```python
from pulumi import ResourceOptions
from pulumi.dynamic import Resource
from typing import Any, Optional

class MyResource(Resource):
    def __init__(self, name: str, props: Any, opts: Optional[ResourceOptions] = None):
         super().__init__(MyProvider(), name, props, opts)
```

```go
// Dynamic Providers are currently not supported in Go.
```

```csharp
// Dynamic Providers are currently not supported in .NET.
```

We can now create instances of the new `MyResource` resource kind in our program with `new MyResource("name", args)`.  When doing so, if Pulumi determines the resource has not yet been created, it will call the `create` method on the resource provider interface.  If another Pulumi deployment happens and the resource already exists, Pulumi will call the `diff` method to determine whether a change can be made in place or whether a replacement is needed.  If a replacement is needed, Pulumi will call `create` for the new resource and then `delete` for the old resource.  If no replacement is needed, Pulumi will call `update`.  In all cases, Pulumi first calls the `check` method with the resource arguments to give the provider a chance to validate that the arguments are valid.  And finally, if Pulumi needs to read an existing resource without managing it directly, it will call `read`.

> **Note:** _Dynamic Providers_ are a flexible and low-level mechanism to plug arbitrary code directly into the deployment process.  Whereas most code in a Pulumi program runs as part of constructing the desired state of resources (the "resource graph"), the code inside the dynamic provider resource provider interface implementations, such as `create` or `update`, runs instead during resource provisioning (while the resource graph is being turned into a set of CRUD operations scheduled against the cloud providers).  In fact, these two phases of execution actually run in completely separate processes.  The construction of a `new MyResource` happens inside the JavaScript, Python, or Go process running your Pulumi program.  But your implementations of `create` or `update` are executed by a special resource provider binary called `pulumi-resource-pulumi-nodejs`.  This binary is what actually implements the Pulumi resource provider gRPC interface and speaks directly to the Pulumi engine. Because your implementation of the resource provider interface must be used by a different process, potentially at a different point in time, dynamic providers are built on top of the same [function serialization]({{< relref "/docs/tutorials/aws/serializing-functions" >}}) that is used for turning callbacks into AWS Lambdas or Google Cloud Functions. Because of this serialization, there are some limits on what can be done inside the implementation of the resource provider interface, which you can read more about in the function serialization documentation.

### Dynamic Resource Inputs

A dynamic provider interfaces with other components via subclasses of `pulumi.dynamic.Resource`. The inputs to a dynamic provider's implementation are provided by instantiation of such a subclass. This is the `props` parameter in the constructor in the following example. Any properties you set in the `props` object will be passed to your `pulumi.dynamic.ResourceProvider` functions as the `inputs` where appropriate.

> For statically typed languages, you can get rich type information for the inputs declaring an input type to make it easy to use your custom resource.

{{< langchoose csharp >}}

```javascript
class MyResource extends pulumi.dynamic.Resource {
    constructor(name, props, opts) {
        super(myprovider, name, props, opts);
    }
}
```

```typescript
interface MyResourceInputs {
    myStringProp: pulumi.Input<string>;
    myBoolProp: pulumi.Input<boolean>;
    ...
}

class MyResource extends pulumi.dynamic.Resource {
    constructor(name: string, props: MyResourceInputs, opts?: pulumi.CustomResourceOptions) {
        super(myprovider, name, props, opts);
    }
}
```

```python
from pulumi import Input, ResourceOptions
from pulumi.dynamic import Resource
from typing import Any, Optional

class MyResourceInputs(object):
    my_string_prop: Input[str]
    my_bool_prop: Input[bool]
    def __init__(self, my_string_prop, my_bool_prop):
        self.my_string_prop = my_string_prop
        self.my_bool_prop = my_bool_prop

class MyResource(Resource):
    def __init__(self, name: str, props: MyResourceInputs, opts: Optional[ResourceOptions] = None):
         super().__init__(MyProvider(), name, {**vars(props)}, opts)
```

```go
// Dynamic Providers are currently not supported in Go.
```

```csharp
// Dynamic Providers are currently not supported in .NET.
```

### Resource Provider Interface

Implementing the `pulumi.dynamic.ResourceProvider` interface requires implementing a subset of the following methods. Each of these methods may be asynchronous, and most implementations of these methods will perform network I/O to provision resources in a backing cloud provider or other resource model. There are several important contracts between a dynamic provider and the Pulumi CLI that inform when these methods are called and with what data.

Though the input properties passed to a `pulumi.dynamic.Resource` instance will usually be of type `pulumi.Input<T>` the dynamic provider's functions are invoked with the fully resolved input values in order to compose well with Pulumi resources. Strong typing for the inputs to your provider's functions can help clarify this. You can achieve this by creating a second interface with the same properties as your resource's inputs, but with fully unwrapped types.

{{< langchoose csharp >}}

```typescript
// Exported type.
export interface MyResourceInputs {
    myStringProp: pulumi.Input<string>;
    myBoolProp: pulumi.Input<boolean>;
    ...
}

// Non-exported type used by the provider functions.
// This interface contains the same inputs, but as un-wrapped types.
interface MyResourceProviderInputs {
    myStringProp: string;
    myBoolProp: boolean;
    ...
}

class MyResourceProvider extends pulumi.dynamic.ResourceProvider {
    async create(inputs: MyResourceProviderInputs): Promise<pulumi.dynamic.CreateResult> {
        ...
    }

    async diff(id: string, oldOutputs: MyResourceProviderOutputs, newInputs: MyResourceProviderInputs): Promise<pulumi.dynamic.DiffResult> {
        ...
    }
    ...
}

class MyResource extends pulumi.dynamic.Resource {
    constructor(name: string, props: MyResourceInputs, opts?: pulumi.CustomResourceOptions) {
        super(myprovider, name, props, opts);
    }
}
```

```go
// Dynamic Providers are currently not supported in Go.
```

```csharp
// Dynamic Providers are currently not supported in .NET.
```

##### `check(olds, news)`
Check is invoked before any other methods, and is passed the resolved input properties that were originally provided to the resource constructor by the user.  It is passed both the old input properties that were stored in the _state file_ after the previous update to the resource, as well as the new inputs from the current deployment.  It has two jobs: (1) Verify that the inputs (particularly the news) are valid and return useful error messages if they are not, and (2) Return a set of checked inputs.  The inputs returned from the call to `check` will be the inputs that the Pulumi engine uses for all further processing of the resource, including the values that will be passed back in to `diff`, `create`, `update`, or other operations.  In many cases, the `news` can be returned directly as the checked inputs.  But in cases where the provider need to populate defaults, or do some normalization on values, it may want to do that in the `check` method so that this data is complete and normalized prior to being passed in to other methods.

##### `create(inputs)`
Create is invoked when the URN of the resource created by the user is not found in the existing state of the deployment.  The engine passes the provider the checked inputs returned from the call to `check`.  The `create` method is expected to do the work in the backing cloud provider to create the requested resource.  It then returns two pieces of data: (1) an `id` that can uniquely identify the resource in the backing provider for later lookups, and (2) a set of `outputs` from the backing provider that should be returned to the user code as properties on the `CustomResource` object, and stored into the _checkpoint_ file.  If an error occurs, an exception can be thrown from the `create` method to return this error to the user.

##### `diff(id, olds, news)`
Diff is invoked when the URN of the resource created by the user is found in the existing state of the deployment. This means the resource already exists, and will need to be either updated or replaced.  The `diff` method is passed the `id` of the resource---as returned by `create`, as well as the old outputs from the checkpoint file which are values returned from a previous call to either `create` or `update`.  It is also passed the new checked inputs from the current deployment.  It returns four optional values:

* `changes`: `true` if the provider believes there is a difference between the `olds` and `news` and wants to do an `update` or `replace` to affect this change.
* `replaces`: An array of property names that have changed that should force a replacement.  Returning a non-zero length array here will tell the Pulumi engine to schedule a replacement instead of an update, which might involve downtime, so this should only be used when a `diff` requested by the user cannot be implemented as an in-place update on the backing cloud provider.
* `stables`: An array of property names that are known to not change between updates.  Pulumi will use this information to allow some `apply` calls on [Outputs]() to be processed during `previews` because it knows that the values of these will stay the same during an update.
* `deleteBeforeReplace`: `true` if the proposed replacements require deleteing the existing resource before creating the new one.  By default Pulumi will try to create the new resource before deleting the old one to avoid downtime.
If an error occurs, an exception can be thrown from the `diff` method to return this error to the user.

##### `update(id, olds, news)`
Update is invoked if the call to `diff` indicates replacement is not needed.  It is passed the `id` of the resource as returned by `create`, and the old outputs from the checkpoint file which are values returned from a previous call to either `create` or `update`. It is also passed the new checked inputs from the current deployment.  The `update` method is expected to do the work in the backing cloud provider to update an existing resource to the new desired state.  It then returns a new set of `outputs` from the backing provider that should be returned to the user code as properties on the `CustomResource` object, and stored into the checkpoint file.  If an error occurs, an exception can be thrown from the `update` method to return this error to the user.

##### `delete(id, props)`
Delete is invoked if the URN exists in the previous state but not in the new desired state, or if a replacement is needed.  It is passed the `id` of the resource as returned by `create`, and the old outputs from the checkpoint file which are values returned from a previous call to either `create` or `update`.  It is expected to delete the corresponding resource from the backing cloud provider.  Nothing needs to be returned.  If an error occurs, an exception can be thrown from the `delete` method to return this error to the user.

##### `read(id, props)`
Read is invoked when the Pulumi engine needs to get data about a resource that is not managed by Pulumi. It is passed the the `id` of the resource as tracked in the backing cloud provider, and an optional bag of additional properties that can be used to disambiguate the request if needed. The `read` method is expected to look up the requested resource, and return the canonical `id` and output properties of this resource if found.  If an error occurs, an exception can be thrown from the `read` method to return this error to the user.

### Dynamic Resource Outputs

Any outputs can be returned by your `create` function in the `outs` property of `pulumi.dynamic.CreateResult`.

> The following only applies to **statically typed languages**.

If you need to access the outputs of your custom resource outside it with strong typing support, declare each output property returned in the `outs` property by your `create` function as a class member of the `pulumi.dynamic.Resource` itself. For example, in TypeScript, these must be declared as `public readonly` class members in your `pulumi.dynamic.Resource` class. These class members must also have the type `pulumi.Output<T>`.

> **Note:** The name of the class member must match the names of the output properties as returned by the `create` function.

{{< langchoose csharp >}}

```typescript
...

interface MyResourceProviderOutputs {
    myNumberOutput: number;
    myStringOutput: string;
}

class MyResourceProvider extends pulumi.dynamic.ResourceProvider {
    async create(inputs: MyResourceProviderInputs): Promise<pulumi.dynamic.CreateResult> {
        ...
        // Values are for an example only.
        return { id: "...", outs: { myNumberOutput: 12, myStringOutput: "some value" }};
    }
}

export class MyResource extends pulumi.dynamic.Resource {
    public readonly myStringOutput: pulumi.Output<string>;
    public readonly myNumberOutput: pulumi.Output<number>;

    constructor(name: string, props: MyResourceInputs, opts?: pulumi.CustomResourceOptions) {
        super(myprovider, name, { myStringOutput: undefined, myNumberOutput: undefined, ...props }, opts);
    }
}
```

```python
from pulumi import ResourceOptions, Input, Output
from pulumi.dynamic import Resource, ResourceProvider, CreateResult
from typing import Any, Optional

class MyProvider(ResourceProvider):
    def create(self, inputs):
        return CreateResult(id_="foo", outs={ 'my_number_output': 12, 'my_string_output': "some value" })

class MyResource(Resource):
    my_string_output: Output[str]
    my_number_output: Output[str]
    def __init__(self, name: str, props: MyResourceInputs, opts: Optional[ResourceOptions] = None):
         super().__init__(MyProvider(), name, { 'my_string_output': None, 'my_number_output': None, **vars(props) }, opts)
```

```go
// Dynamic Providers are not yet supported in Go.
```

```csharp
// Dynamic Providers are currently not supported in .NET.
```

### Dynamic Provider Examples

#### Example: Random

This example highlights using dynamic providers to run some code only when a resource is created, and then store the results of that in the _checkpoint_ file so that this value is maintained across deployments of the resource.  In this case, there is no "backing cloud provider", just the _checkpoint_ file serialization that persists data.  The result is a provider similar to the one provided in `@pulumi/random`, although that library has many more flags than the following simple example:

{{< langchoose >}}

```javascript
let pulumi = require("@pulumi/pulumi");
let crypto = require("crypto");

let randomprovider = {
    async create(inputs) {
        return { id: crypto.randomBytes(16).toString('hex'), outs: {}};
    },
}

class Random extends pulumi.dynamic.Resource {
    constructor(name, opts) {
        super(randomprovider, name, {}, opts);
    }
}

exports.Random = Random;
```

```typescript
import * as pulumi from "@pulumi/pulumi";
import * as crypto from "crypto";

const randomprovider: pulumi.dynamic.ResourceProvider = {
    async create(inputs) {
        return { id: crypto.randomBytes(16).toString('hex'), outs: {}};
    },
}

export class Random extends pulumi.dynamic.Resource {
    constructor(name: string, opts?: pulumi.CustomResourceOptions) {
        super(randomprovider, name, {}, opts);
    }
}
```

```python
from pulumi import ResourceOptions
from pulumi.dynamic import Resource, ResourceProvider, CreateResult
from typing import Optional
import binascii
import os

class RandomProvider(ResourceProvider):
    def create(self, inputs):
        return CreateResult(id_=binascii.b2a_hex(os.urandom(16)), outs={})

class Random(Resource):
    def __init__(self, name: str, opts: Optional[ResourceOptions] = None):
         super().__init__(RandomProvider(), name, {}, opts)
```

```go
// Dynamic Providers are currently not supported in Go.
```

#### Example: GitHub Labels REST API

This example highlights making REST API calls to some backing provider---the GitHub API in this case---to perform CRUD operations.  Because the resource provider method implementations will be serialized and used in a different process, we keep all the work to initialize the REST client and make calls to it local to each function.

{{< langchoose csharp >}}

```javascript
let pulumi = require("@pulumi/pulumi");
let Octokit = require("@octokit/rest");

// Set this value before creating an instance to configure the authentication token to use for deployments
let auth = "token invalid";
exports.setAuth = function(token) { auth = token; }

const githubLabelProvider = {
    async create(inputs) {
        const ocktokit = new Ocktokit({auth});
        const label = await ocktokit.issues.createLabel(inputs);
        return { id: label.data.id.toString(), outs: label.data };
    },
    async update(id, olds, news) {
        const ocktokit = new Ocktokit({auth});
        const label = await ocktokit.issues.updateLabel({ ...news, current_name: olds.name });
        return { outs: label.data };
    },
    async delete(id, props) {
        const ocktokit = new Ocktokit({auth});
        await ocktokit.issues.deleteLabel(props);
    }
}

class Label extends pulumi.dynamic.Resource {
    constructor(name, args, opts) {
        super(githubLabelProvider, name, args, opts);
    }
}

exports.Label = Label;
```

```typescript
import * as pulumi from "@pulumi/pulumi";
import * as Ocktokit from "@octokit/rest";

// Set this value before creating an instance to configure the authentication token to use for deployments
let auth = "token invalid";
export function setAuth(token: string) { auth = token; }

export interface LabelResourceInputs {
    owner: pulumi.Input<string>;
    repo: pulumi.Input<string>;
    name: pulumi.Input<string>;
    color: pulumi.Input<string>;
    description?: pulumi.Input<string>;
}

interface LabelInputs {
    owner: string;
    repo: string;
    name: string;
    color: string;
    description?: string;
}

const githubLabelProvider: pulumi.dynamic.ResourceProvider = {
    async create(inputs: LabelInputs) {
        const ocktokit = new Ocktokit({auth});
        const label = await ocktokit.issues.createLabel(inputs);
        return { id: label.data.id.toString(), outs: label.data };
    },
    async update(id, olds: LabelInputs, news: LabelInputs) {
        const ocktokit = new Ocktokit({auth});
        const label = await ocktokit.issues.updateLabel({ ...news, current_name: olds.name });
        return { outs: label.data };
    },
    async delete(id, props: LabelInputs) {
        const ocktokit = new Ocktokit({auth});
        await ocktokit.issues.deleteLabel(props);
    }
}

export class Label extends pulumi.dynamic.Resource {
    constructor(name: string, args: LabelResourceInputs, opts?: pulumi.CustomResourceOptions) {
        super(githubLabelProvider, name, args, opts);
    }
}
```

```python
from pulumi import ComponentResource, export, Input, Output
from pulumi.dynamic import Resource, ResourceProvider, CreateResult, UpdateResult
from typing import Optional
from github import Github, GithubObject

auth = "<auth token>"
g = Github(auth)

class GithubLabelArgs(object):
    owner: Input[str]
    repo: Input[str]
    name: Input[str]
    color: Input[str]
    description: Optional[Input[str]]
    def __init__(self, owner, repo, name, color, description=None):
        self.owner = owner
        self.repo = repo
        self.name = name
        self.color = color
        self.description = description

class GithubLabelProvider(ResourceProvider):
    def create(self, props):
        l = g.get_user(props["owner"]).get_repo(props["repo"]).create_label(
            name=props["name"],
            color=props["color"],
            description=props.get("description", GithubObject.NotSet))
        return CreateResult(l.name, {**props, **l.raw_data})
    def update(self, id, _olds, props):
        l = g.get_user(props["owner"]).get_repo(props["repo"]).get_label(id)
        l.edit(name=props["name"],
               color=props["color"],
               description=props.get("description", GithubObject.NotSet))
        return UpdateResult({**props, **l.raw_data})
    def delete(self, id, props):
        l = g.get_user(props["owner"]).get_repo(props["repo"]).get_label(id)
        l.delete()

class GithubLabel(Resource):
    name: Output[str]
    color: Output[str]
    url: Output[str]
    description: Output[str]
    def __init__(self, name, args: GithubLabelArgs, opts = None):
        full_args = {'url':None, 'description':None, 'name':None, 'color':None, **vars(args)}
        super().__init__(GithubLabelProvider(), name, full_args, opts)

label = GithubLabel("foo", GithubLabelArgs("lukehoban", "todo", "mylabel", "d94f0b"))

export("label_color", label.color)
export("label_url", label.url)
```

```go
// Dynamic Providers are not currently supported in Go.
```

```csharp
// Dynamic Providers are currently not supported in .NET.
```

## Packages {#packages}

Pulumi packages are normal NPM or Python packages. They transitively depend on `@pulumi/pulumi` which defines how resources created by a Pulumi program will be communicated to the Pulumi engine.  The ability to register resources with the Pulumi engine is the only difference between a Pulumi package and any other NPM package.

Some Pulumi packages have a dependency on a [Resource Provider plugin]({{< relref "/docs/reference/cli/pulumi_plugin.md" >}}) which contains the implementation for how to `create`, `read`, `update`, and `delete` resources defined by the package.  The [pulumi.CustomResource] base class is used to connect a JavaScript resource class with the resource provider it depends on for resource management.  Packages like [@pulumi/aws] and [@pulumi/kubernetes] define resources, such as `aws.ec2.Instance`, `kubernetes.Pod`, which are managed by the AWS and Kubernetes resource provider plugins. Packages such as [@pulumi/cloud] and [@pulumi/awsx] contain only higher-level component resources, which are not managed by a resource provider plugin.

## Runtime code {#runtime}

You can create libraries and components that allow the caller to pass in JavaScript callbacks to invoke at runtime. For example, you can create an AWS Lambda function or an Azure Function by providing a JavaScript callback to be used as its implementation.

{{< langchoose csharp >}}

```javascript
let bucket = new aws.s3.Bucket("mybucket");
bucket.onObjectCreated("onObject", async (ev) => {
    // This is the code that will be run when the Lambda is invoked (any time an object is added to the bucket).
    console.log(JSON.stringify(ev));
});
```

```typescript
let bucket = new aws.s3.Bucket("mybucket");
bucket.onObjectCreated("onObject", async (ev: aws.s3.BucketEvent) => {
    // This is the code that will be run when the Lambda is invoked (any time an object is added to the bucket).
    console.log(JSON.stringify(ev));
});
```

```python
# Runtime code provided via callbacks are currently not supported in Python.
#
# See https://github.com/pulumi/pulumi/issues/1535.
```

```go
// Runtime code provided via callbacks are currently not supported in Go.
//
// See https://github.com/pulumi/pulumi/issues/1614.
```

```csharp
// Runtime code provided via callbacks are currently not supported in .NET.
//
// See https://github.com/pulumi/pulumi/issues/3406.
```

Libraries which use JavaScript callbacks as inputs to be provided as source text to resource construction---like the Lambda that is created by the `onObjectCreated` function in the previous example---are built on top of the [pulumi.runtime.serializeFunction] API, which takes a JavaScript `Function` object as input, and returns a `Promise` containing the serialized form of that function.

When serializing a function to text, the following steps are taken:

1. Any captured variables referenced by the function are evaluated when the function is serialized.
2. The values of those variables are serialized.
3. When the values are objects, all properties and prototype chains are serialized.  When the values are functions, those functions are serialized by following these same steps.

See [Serializing Functions]({{< relref "/docs/tutorials/aws/serializing-functions" >}}) for more details.

## Design Guidelines {#design-guidelines}

### OutputInstance.apply

It is recommended that the `func` argument of [OutputInstance.apply]({{< relref "/docs/reference/pkg/nodejs/pulumi/pulumi#OutputInstance-apply" >}}) not create any resources. Doing so can lead to the results of `pulumi preview` being wrong, since the `apply` callback will not get run during a preview. This is because the real output values are not yet known until the resources are deployed, so any resources created in the callback will not be seen during the `preview`.

However, you may have a scenario in which the actual value, such as an array of Outputs, is needed to create a resource but is not determined until the time of `pulumi update` and after part of the deployment has already happened. For example, an array of [Nameservers]({{< relref "/docs/reference/pkg/nodejs/pulumi/aws/route53#Zone-nameServers" >}})).  In that case, Pulumi lets you express this within the `apply`, but be cautioned that the preview may not include some changes to resources that are created or later removed from within the `apply`.

<!-- MARKDOWN LINKS -->
[pulumi.Resource]: {{< relref "/docs/reference/pkg/nodejs/pulumi/pulumi#Resource" >}}
[pulumi.ComponentResource]: {{< relref "/docs/reference/pkg/nodejs/pulumi/pulumi#ComponentResource" >}}
[pulumi.CustomResource]: {{< relref "/docs/reference/pkg/nodejs/pulumi/pulumi#CustomResource" >}}
[pulumi.Output]: {{< relref "/docs/reference/pkg/nodejs/pulumi/pulumi#Output" >}}
[pulumi.Input]: {{< relref "/docs/reference/pkg/nodejs/pulumi/pulumi#Input" >}}
[@pulumi/pulumi]: {{< relref "/docs/reference/pkg/nodejs/pulumi/pulumi" >}}
[@pulumi/aws]: {{< relref "/docs/reference/pkg/nodejs/pulumi/aws" >}}
[@pulumi/kubernetes]: {{< relref "/docs/reference/pkg/nodejs/pulumi/kubernetes" >}}
[@pulumi/cloud]: {{< relref "/docs/reference/pkg/nodejs/pulumi/cloud" >}}
[@pulumi/awsx]: {{< relref "/docs/reference/pkg/nodejs/pulumi/awsx" >}}

[pulumi.getStack]: {{< relref "/docs/reference/pkg/nodejs/pulumi/pulumi#getStack" >}}
[pulumi.log]: {{< relref "/docs/reference/pkg/nodejs/pulumi/pulumi/log" >}}
[pulumi.runtime.serializeFunction]: {{< relref "/docs/reference/pkg/nodejs/pulumi/pulumi/runtime#serializeFunction" >}}
[pulumi.output]: {{< relref "/docs/reference/pkg/nodejs/pulumi/pulumi#output" >}}
[pulumi.all]: {{< relref "/docs/reference/pkg/nodejs/pulumi/pulumi#all" >}}

[config.get]: {{< relref "/docs/reference/pkg/nodejs/pulumi/pulumi#method-get" >}}
[config.require]: {{< relref "/docs/reference/pkg/nodejs/pulumi/pulumi#method-require" >}}
[config.getNumber]: {{< relref "/docs/reference/pkg/nodejs/pulumi/pulumi#method-getnumber" >}}
[config.getObject]: {{< relref "/docs/reference/pkg/nodejs/pulumi/pulumi#method-getobject" >}}

[registerOutputs]: {{< relref "/docs/reference/pkg/nodejs/pulumi/pulumi#method-registeroutputs" >}}
<!-- END LINKS --><|MERGE_RESOLUTION|>--- conflicted
+++ resolved
@@ -432,19 +432,11 @@
 vpc, _ := ec2.Vpc(ctx, "vpc", &VpcArgs{}, pulumi.ResourceOpt{Provider: provider});
 ```
 
-<<<<<<< HEAD
-<<<<<<< HEAD
 ```csharp
 var provider = new Aws.Provider("provider", new Aws.ProviderArgs { Region = "us-west-2" });
 var vpc = new Aws.Ec2.Vpc("vpc", new Aws.Ec2.VpcArgs(), new ResourceOptions { Provider = provider });
-=======
-=======
-```csharp
-var provider = new Aws.Provider("provider", new Aws.ProviderArgs { Region = "us-west-2" });
-var vpc = new Aws.Ec2.Vpc("vpc", new Aws.Ec2.VpcArgs(), new ResourceOptions { Provider = provider });
-```
-
->>>>>>> acb160cb
+```
+
 ###### `transformations`
 A list of transformations to apply to the resource and all of its children. This can be used to override or modify the inputs to child resources of a component, for example to add other resource options (like `ignoreChanges` or `protect`) or to modify an input property (like adding to `tags` or changing a property which is not configurable via the component directly).  Transformations can also be applied to all resources in a stack using `pulumi.runtime.registerStackTransformation`.  Transformations are passed the resource type, name, input properties resource options and the resource instance itself.  They can optionally return a new set of resource input properties and resource options which will be used to construct the resource.
 
@@ -494,11 +486,6 @@
 // Transformations is not yet supported in Go.
 //
 // See https://github.com/pulumi/pulumi/issues/1614.
-<<<<<<< HEAD
->>>>>>> 48f2d82311617d095ce7d15d0721dc01bf976c78
-=======
->>>>>>> origin/master
->>>>>>> acb160cb
 ```
 
 ```csharp
